name:            persistent-template
version:         2.1.6
license:         MIT
license-file:    LICENSE
author:          Michael Snoyman <michael@snoyman.com>
maintainer:      Michael Snoyman <michael@snoyman.com>, Greg Weber <greg@gregweber.info>
synopsis:        Type-safe, non-relational, multi-backend persistence.
description:     Hackage documentation generation is not reliable. For up to date documentation, please see: <http://www.stackage.org/package/persistent-template>.
category:        Database, Yesod
stability:       Stable
cabal-version:   >= 1.8
build-type:      Simple
homepage:        http://www.yesodweb.com/book/persistent
bug-reports:     https://github.com/yesodweb/persistent/issues
extra-source-files: test/main.hs ChangeLog.md README.md

library
    build-depends:   base                     >= 4.6         && < 5
                   , template-haskell
                   , persistent               >= 2.2.2     && < 3
                   , monad-control            >= 0.2       && < 1.1
                   , bytestring               >= 0.9
                   , text                     >= 0.5
                   , transformers             >= 0.2       && < 0.6
                   , containers
                   , aeson                    >= 0.7       && < 0.12
<<<<<<< HEAD
                   , aeson-compat             >= 0.3.2.0   && < 0.4
=======
                   , aeson-compat             >= 0.3.0.0   && < 0.4
>>>>>>> bc453ab4
                   , monad-logger
                   , unordered-containers
                   , tagged
                   , path-pieces
                   , http-api-data            >= 0.2       && < 0.3
                   , ghc-prim
    exposed-modules: Database.Persist.TH
    ghc-options:     -Wall
    if impl(ghc >= 7.4)
       cpp-options: -DGHC_7_4

test-suite test
    type:          exitcode-stdio-1.0
    main-is:       main.hs
    hs-source-dirs: test

    build-depends:   base >= 4.6 && < 5
                   , persistent-template
                   , aeson
                   , hspec >= 1.3
                   , text
                   , persistent
                   , bytestring
                   , QuickCheck
                   , transformers

source-repository head
  type:     git
  location: git://github.com/yesodweb/persistent.git<|MERGE_RESOLUTION|>--- conflicted
+++ resolved
@@ -24,11 +24,7 @@
                    , transformers             >= 0.2       && < 0.6
                    , containers
                    , aeson                    >= 0.7       && < 0.12
-<<<<<<< HEAD
                    , aeson-compat             >= 0.3.2.0   && < 0.4
-=======
-                   , aeson-compat             >= 0.3.0.0   && < 0.4
->>>>>>> bc453ab4
                    , monad-logger
                    , unordered-containers
                    , tagged
