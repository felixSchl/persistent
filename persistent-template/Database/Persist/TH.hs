--- conflicted
+++ resolved
@@ -20,15 +20,11 @@
     , sqlMkSettings
     ) where
 
-<<<<<<< HEAD
 import Prelude hiding ((++), take, concat, splitAt)
-import Database.Persist.Base
 import Database.Persist.EntityDef
 import Database.Persist.Quasi
-=======
 import Database.Persist.Store
 import Database.Persist.Query
->>>>>>> cc7b1c4f
 import Database.Persist.GenericSql (Migration, SqlPersist, migrate)
 import Database.Persist.Quasi (parse)
 import Database.Persist.Util (nullable)
@@ -322,9 +318,6 @@
         ]
       ]
 
-<<<<<<< HEAD
-updateConName :: Text -> Text -> PersistUpdate -> Text
-=======
 -- | produce code similar to the following
 -- instance PersistEntity e => PersistField e where
 --    toPersistValue = PersistMap $ zip columNames (map toPersistValue . toPersistFields)
@@ -337,18 +330,18 @@
 persistFieldFromEntity :: EntityDef -> Q [Dec]
 persistFieldFromEntity e = do
     ss <- [|SqlString|]
-    unexpected <- [|\x -> Left $ "Expected PersistMap, received" ++ show x|]
-    let columnNames = map (\(ColumnDef x _ _) ->  x) (entityColumns e)
+    unexpected <- [|\x -> Left $ "Expected PersistMap, received: " ++ T.pack (show x)|]
+    let columnNames = map (unpack . unHaskellName . fieldHaskell) (entityFields e)
     obj <- [|PersistMap $ zip (map pack columnNames) (map toPersistValue $ toPersistFields e)|]
     pmName <- newName "pm"
     fpv <- [|\v -> case fromPersistValue v of
-                    Left e -> error e
+                    Left e -> error $ unpack e
                     Right r ->  r |]
     fpv <- [|\x -> fromPersistValues $ map (\(_,v) -> case fromPersistValue v of
-                                                      Left e -> error e
+                                                      Left e -> error $ unpack e
                                                       Right r -> r) x|]
     return
-        [ InstanceD [] (ConT ''PersistField `AppT` ConT (mkName $ entityName e))
+        [ InstanceD [] (ConT ''PersistField `AppT` ConT (mkName $ unpack $ unHaskellName $ entityHaskell e))
             [ FunD (mkName "sqlType") [ Clause [WildP] (NormalB ss) [] ]
             , FunD (mkName "toPersistValue") [ Clause [] (NormalB obj) [] ]
             , FunD (mkName "fromPersistValue")
@@ -359,8 +352,7 @@
             ]
         ]
 
-updateConName :: String -> String -> PersistUpdate -> String
->>>>>>> cc7b1c4f
+updateConName :: Text -> Text -> PersistUpdate -> Text
 updateConName name s pu = concat
     [ name
     , upperFirst s
