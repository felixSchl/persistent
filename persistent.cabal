--- conflicted
+++ resolved
@@ -1,9 +1,5 @@
 name:            persistent
-<<<<<<< HEAD
 version:         0.5.0
-=======
-version:         0.5.0.0
->>>>>>> 0af89b20
 license:         BSD3
 license-file:    LICENSE
 author:          Michael Snoyman <michael@snoyman.com>
@@ -54,30 +50,14 @@
                          test-framework-hunit,
                          base >= 4 && < 5,
                          template-haskell >= 2.4 && < 2.6,
-<<<<<<< HEAD
-                         bytestring >= 0.9.1 && < 0.10,
-                         transformers >= 0.2.1 && < 0.3,
-                         time >= 1.1.4 && < 1.3,
-                         text >= 0.7.1 && < 0.12,
-                         web-routes-quasi >= 0.7 && < 0.8,
-                         containers >= 0.2 && < 0.5,
-                         parsec >= 2.1 && < 4,
-                         enumerator >= 0.4 && < 0.5,
-                         stm >= 2.1 && < 2.3,
                          HDBC-postgresql,
                          HDBC,
-                         utf8-string
-    else
-        Buildable: False
-    hs-source-dirs: ., backends/sqlite, backends/postgresql, packages/template
-=======
-                         web-routes-quasi >= 0.6.0 && < 0.7
+                         web-routes-quasi >= 0.7 && < 0.8
         if flag(test-postgresql)
             cpp-options: -DWITH_POSTGRESQL
     else
         Buildable: False
     hs-source-dirs: ., packages/template, backends/sqlite, backends/postgresql
->>>>>>> 0af89b20
     main-is:       runtests.hs
     ghc-options:   -Wall
     extra-libraries: sqlite3
