--- conflicted
+++ resolved
@@ -1,9 +1,5 @@
 name:            persistent
-<<<<<<< HEAD
 version:         0.5.0.0
-=======
-version:         0.4.1
->>>>>>> 5337bcb6
 license:         BSD3
 license-file:    LICENSE
 author:          Michael Snoyman <michael@snoyman.com>
