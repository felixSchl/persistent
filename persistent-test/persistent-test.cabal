name:            persistent-test
version:         0.7.0
license:         BSD3
license-file:    LICENSE
author:          Michael Snoyman <michael@snoyman.com>
maintainer:      Michael Snoyman <michael@snoyman.com>
synopsis:        Tests for Persistent
description:     Tests for Persistent
category:        Database, Yesod
stability:       Stable
cabal-version:   >= 1.8
build-type:      Simple
homepage:        http://www.yesodweb.com/book/persistent

extra-source-files:
  test/main.hs
  test/from-cabal

library
    ghc-options: -O0
    extra-libraries: sqlite3

    exposed-modules: PersistentTest
<<<<<<< HEAD
                     RenameTest
    other-modules:   Database.Persist.Base
                     Database.Persist.EntityDef
=======
                     Database.Persist
                     Database.Persist.Store
                     Database.Persist.Quasi
>>>>>>> cc7b1c4f
                     Database.Persist.GenericSql
                     Database.Persist.GenericSql.Raw
                     Database.Persist.GenericSql.Internal
                     Database.Persist.GenericSql.Migration
                     Database.Persist.TH.Library
                     Database.Persist.Util
                     Database.Persist.Query
                     Database.Persist.Query.GenericSql
                     Database.Persist.Query.Join
                     Database.Persist.Query.Join.Sql
                     Database.Persist.TH

                     Database.Persist.Sqlite
                     Database.Sqlite
<<<<<<< HEAD
                     Database.Persist
                     Database.Persist.Quasi
                     Database.Persist.Postgresql
=======

                     Database.Persist.MongoDB

>>>>>>> cc7b1c4f
    build-depends:   base                     >= 4       && < 5
                   , HUnit
                   , hspec >= 0.8 && < 0.10
                   , file-location >= 0.4 && < 0.5
                   , template-haskell >= 2.4 && < 2.7
                   , HDBC-postgresql
                   , HDBC
                   , data-object
                   , neither
                   -- mongoDB dependencies
                   , mongoDB       == 1.1.*
                   , bson          >= 0.1.6
                   , cereal
                   , network
                   , compact-string-fix
                   , path-pieces
                   , text
                   , transformers
                   , monad-control
                   , containers
                   , bytestring
                   , enumerator
                   , time >= 1.2
                   , random == 1.*
                   , QuickCheck == 2.4.*
                   , blaze-html
                   , pool
                   , transformers-base
    hs-source-dirs: ., persistent, persistent-template, persistent-sqlite, persistent-postgresql, persistent-mongoDB

    -- these are mutually exclusive options
    -- cpp-options: -DWITH_POSTGRESQL
    -- cpp-options: -DWITH_MONGODB -DDEBUG
    ghc-options:   -Wall

test-suite test
    type:          exitcode-stdio-1.0
    main-is:       main.hs
    hs-source-dirs: test

    build-depends:   base >= 4 && < 5
                   , persistent-test
                   , hspec

source-repository head
  type:     git
  location: git://github.com/yesodweb/persistent.git<|MERGE_RESOLUTION|>--- conflicted
+++ resolved
@@ -21,15 +21,11 @@
     extra-libraries: sqlite3
 
     exposed-modules: PersistentTest
-<<<<<<< HEAD
                      RenameTest
-    other-modules:   Database.Persist.Base
                      Database.Persist.EntityDef
-=======
                      Database.Persist
                      Database.Persist.Store
                      Database.Persist.Quasi
->>>>>>> cc7b1c4f
                      Database.Persist.GenericSql
                      Database.Persist.GenericSql.Raw
                      Database.Persist.GenericSql.Internal
@@ -44,15 +40,10 @@
 
                      Database.Persist.Sqlite
                      Database.Sqlite
-<<<<<<< HEAD
-                     Database.Persist
-                     Database.Persist.Quasi
                      Database.Persist.Postgresql
-=======
 
-                     Database.Persist.MongoDB
+                     --Database.Persist.MongoDB
 
->>>>>>> cc7b1c4f
     build-depends:   base                     >= 4       && < 5
                    , HUnit
                    , hspec >= 0.8 && < 0.10
@@ -63,7 +54,7 @@
                    , data-object
                    , neither
                    -- mongoDB dependencies
-                   , mongoDB       == 1.1.*
+                   --, mongoDB       == 1.1.*
                    , bson          >= 0.1.6
                    , cereal
                    , network
