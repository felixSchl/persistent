name:            persistent-test
version:         2.0.0.1
license:         MIT
license-file:    LICENSE
author:          Michael Snoyman <michael@snoyman.com>
maintainer:      Michael Snoyman <michael@snoyman.com>
synopsis:        Tests for Persistent
description:     Tests for Persistent
category:        Database, Yesod
stability:       Stable
cabal-version:   >= 1.10
build-type:      Simple
homepage:        http://www.yesodweb.com/book/persistent
bug-reports:     https://github.com/yesodweb/persistent/issues

extra-source-files:
  test/main.hs

Flag sqlite
   Description: use sqlite. This is just present for consistency, and is not used
   Default: False
   manual: True

Flag zookeeper
   Description: test only Zookeeper.  default is to test just sqlite.
   Default: False
   manual: True

Flag mongodb
   Description: test only MongoDB.  default is to test just sqlite.
   Default: False
   manual: True

Flag postgresql
   Description: test postgresql. default is to test just sqlite.
   Default: False
   manual: True

Flag mysql
   Description: test MySQL. default is to test just sqlite.
   Default: False
   manual: True

Flag high_precision_date
   Description: for MongoDB use a time storage with nano second precision.
   Default: False
   manual: True

flag nooverlap
    default: False
    description: test out our assumption that OverlappingInstances is just for String
    manual: True

library
    exposed-modules: PersistentTest
                     PersistTestPetType
                     PersistTestPetCollarType
                     RenameTest
                     DataTypeTest
                     EmptyEntityTest
                     HtmlTest
                     EmbedTest
                     EmbedOrderTest
                     EntityEmbedTest
                     LargeNumberTest
                     UniqueTest
                     MaxLenTest
                     Recursive
                     SumTypeTest
                     MigrationOnlyTest
                     MigrationTest
                     PersistUniqueTest
                     CompositeTest
                     Init
                     PrimaryTest
                     CustomPersistField
                     CustomPersistFieldTest
                     CustomPrimaryKeyReferenceTest

    hs-source-dirs: src, test

    ghc-options:   -Wall
    if impl(ghc >= 7.8)
      ghc-options: -Wall -j

    build-depends:   base                     >= 4.6       && < 5
                   , persistent
                   , persistent-template
                   , HUnit
                   , hspec >= 1.12.1
                   , hspec-expectations
                   , template-haskell
                   , aeson                    >= 0.7
                   , aeson-compat             >= 0.3.2.0   && < 0.4
                   , lifted-base              >= 0.1
                   , network
                   , path-pieces              >= 0.1
<<<<<<< HEAD
                   , http-api-data            >= 0.2       && < 0.4
=======
                   , http-api-data            >= 0.2
>>>>>>> 14ac5247
                   , text                     >= 0.8
                   , transformers             >= 0.2.1
                   , monad-control            >= 0.3
                   , containers               >= 0.2
                   , bytestring               >= 0.9
                   , base64-bytestring
                   , conduit                  >= 1.0
                   , resourcet                >= 0.4
                   , exceptions               >= 0.6
                   , time                     >= 1.1.4
                   , random >= 1.0
                   , QuickCheck >= 2.7
                   , blaze-html               >= 0.5
                   , blaze-markup             >= 0.5.1
                   , quickcheck-instances >= 0.3
                   , transformers-base
                   , attoparsec
                   , vector
                   , unordered-containers
                   , monad-logger             >= 0.3
                   , hashable
                   -- actually just a mongoDB dependency
                   -- fixes build warning on current build server
                   , cereal
                   , silently
                   , blaze-builder
                   , mtl
                   , fast-logger
                   , semigroups
                   , scientific
                   , resource-pool
                   , exceptions
                   , tagged
                   , old-locale

   if flag(nooverlap)
     cpp-options: -DNO_OVERLAP

   if !flag(postgresql) && !flag(mysql) && !flag(mongodb) && !flag(zookeeper)
      build-depends: persistent-sqlite     >= 2.6.1.0
     cpp-options: -DWITH_SQLITE -DDEBUG

   if flag(postgresql)
     build-depends:  persistent-postgresql
                   , postgresql-simple
                   , postgresql-libpq
     cpp-options: -DWITH_POSTGRESQL -DDEBUG

   if flag(mysql)
     build-depends:  persistent-mysql
                   , mysql-simple          >= 0.2.2.3  && < 0.5
                   , mysql                 >= 0.1.1.3  && < 0.2
     cpp-options: -DWITH_MYSQL

   if flag(mongodb)
     build-depends:  persistent-mongoDB
                   , mongoDB            >= 2.0.4 && < 3.0
                   , cereal
                   , bson               >= 0.3.1
                   , process
     cpp-options: -DWITH_NOSQL -DWITH_MONGODB -DDEBUG

   if flag(zookeeper)
     build-depends:  persistent-zookeeper
                   , hzk                >= 2.1.0
                   , binary
                   , utf8-string           >= 0.3.7    && < 0.4.0
                   , process
     cpp-options: -DWITH_NOSQL -DWITH_ZOOKEEPER -DDEBUG

   if flag(high_precision_date)
     cpp-options: -DHIGH_PRECISION_DATE

  default-language: Haskell2010


executable persistent-test
  main-is:       main.hs
  hs-source-dirs: test
  default-language: Haskell2010

  build-depends:   base >= 4.6 && < 5
                 , persistent-test
                 , persistent
                 , hspec
                 , system-filepath
                 , system-fileio
                 , resourcet
                 , scientific

  if flag(zookeeper)
      cpp-options: -DWITH_NOSQL -DWITH_ZOOKEEPER -DDEBUG
  if flag(mongodb)
      cpp-options: -DWITH_NOSQL -DWITH_MONGODB -DDEBUG
  if flag(postgresql)
      cpp-options: -DWITH_POSTGRESQL
  if flag(mysql)
      cpp-options: -DWITH_MYSQL


source-repository head
  type:     git
  location: git://github.com/yesodweb/persistent.git<|MERGE_RESOLUTION|>--- conflicted
+++ resolved
@@ -95,11 +95,7 @@
                    , lifted-base              >= 0.1
                    , network
                    , path-pieces              >= 0.1
-<<<<<<< HEAD
-                   , http-api-data            >= 0.2       && < 0.4
-=======
                    , http-api-data            >= 0.2
->>>>>>> 14ac5247
                    , text                     >= 0.8
                    , transformers             >= 0.2.1
                    , monad-control            >= 0.3
@@ -139,7 +135,7 @@
      cpp-options: -DNO_OVERLAP
 
    if !flag(postgresql) && !flag(mysql) && !flag(mongodb) && !flag(zookeeper)
-      build-depends: persistent-sqlite     >= 2.6.1.0
+      build-depends: persistent-sqlite     >= 2.6.2.0
      cpp-options: -DWITH_SQLITE -DDEBUG
 
    if flag(postgresql)
