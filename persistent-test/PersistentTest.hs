--- conflicted
+++ resolved
@@ -75,7 +75,7 @@
 #endif
 
 import Data.Text (Text)
-import Web.PathPieces (SinglePiece (..))
+import Web.PathPieces (PathPiece (..))
 import Data.Maybe (fromJust)
 import Test.QuickCheck
 
@@ -164,7 +164,6 @@
 
 -- this is faster then dropDatabase. Could try dropCollection
 cleanDB :: PersistQuery b m => b m ()
-
 cleanDB = do
   deleteWhere ([] :: [Filter Pet])
   deleteWhere ([] :: [Filter Person])
@@ -258,16 +257,8 @@
 #endif
 
 
-<<<<<<< HEAD
-joinGeneric :: PersistBackend b m =>
-=======
-main' :: IO ()
-main' = do
-  runConn setup
-  hspecX specs
 
 joinGeneric :: PersistQuery b m =>
->>>>>>> cc7b1c4f
                (SelectOneMany BackendMonad (Author) (EntryGeneric BackendMonad)
                 -> b m [((Key b (Author), Author),
                                  [(Key b (EntryGeneric b),
@@ -520,10 +511,10 @@
       Just p <- get key3
       p3 @== p
 
-  prop "toSinglePiece - fromSinglePiece" $ \piece ->
+  prop "toPathPiece - fromPathPiece" $ \piece ->
       let key1 = Key piece :: (Key BackendMonad Person)
-          key2 = fromJust $ fromSinglePiece $ toSinglePiece key1 :: (Key BackendMonad Person)
-      in  toSinglePiece key1 == toSinglePiece key2
+          key2 = fromJust $ fromPathPiece $ toPathPiece key1 :: (Key BackendMonad Person)
+      in  toPathPiece key1 == toPathPiece key2
 
   it "replace" $ db $ do
       key2 <- insert $ Person "Michael2" 27 Nothing
@@ -769,4 +760,4 @@
     catcher :: Monad m => SomeException -> m ()
     catcher _ = return ()
 
-#endif
+#endif