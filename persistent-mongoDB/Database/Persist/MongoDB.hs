--- conflicted
+++ resolved
@@ -112,14 +112,11 @@
 import Data.Char (toUpper)
 import Data.Word (Word16)
 import Data.Monoid (mappend)
-<<<<<<< HEAD
 import Control.Monad.Trans.Resource (mkResource)
 import Control.Monad.Trans.Reader (ask, runReaderT)
-=======
 import Data.Typeable
 import Control.Monad.Trans.Resource (MonadThrow (..))
 import Control.Monad.Trans.Control (MonadBaseControl)
->>>>>>> 97ba75d4
 
 #ifdef DEBUG
 import FileLocation (debug)
@@ -395,9 +392,6 @@
           where
             t = entityDef $ Just $ dummyFromKey k
 
-<<<<<<< HEAD
-instance PersistUnique DB.MongoContext where
-=======
 instance MonadThrow m => MonadThrow (DB.Action m) where
 #if MIN_VERSION_resourcet(1,1,0)
     throwM = lift . throwM
@@ -405,8 +399,7 @@
     monadThrow = lift . monadThrow
 #endif
 
-instance (Applicative m, Functor m, Trans.MonadIO m, MonadBaseControl IO m) => PersistUnique (DB.Action m) where
->>>>>>> 97ba75d4
+instance PersistUnique DB.MongoContext where
     getBy uniq = do
         mdoc <- DB.findOne $
           DB.select (uniqSelector uniq) (unDBName $ entityDB t)
