name:            persistent
<<<<<<< HEAD
version:         2.0.0
=======
version:         1.3.0.2
>>>>>>> 6d3c952e
license:         MIT
license-file:    LICENSE
author:          Michael Snoyman <michael@snoyman.com>
maintainer:      Michael Snoyman <michael@snoyman.com>
synopsis:        Type-safe, multi-backend data serialization.
description:     Type-safe, data serialization. You must use a specific backend in order to make this useful.
category:        Database, Yesod
stability:       Stable
cabal-version:   >= 1.8
build-type:      Simple
homepage:        http://www.yesodweb.com/book/persistent

flag nooverlap
    default: False
    description: test out our assumption that OverlappingInstances is just for String

library
    if flag(nooverlap)
        cpp-options: -DNO_OVERLAP

    build-depends:   base                     >= 4       && < 5
                   , bytestring               >= 0.9
                   , transformers             >= 0.2.1
                   , time                     >= 1.1.4
                   , text                     >= 0.8
                   , containers               >= 0.2
                   , conduit                  >= 1.0
                   , resourcet                >= 0.4.10
                   , monad-control            >= 0.3
                   , lifted-base              >= 0.1
                   , pool-conduit             >= 0.1.2
                   , path-pieces              >= 0.1
                   , aeson                    >= 0.5
                   , monad-logger             >= 0.3
                   , transformers-base
                   , base64-bytestring
                   , unordered-containers
                   , vector
                   , attoparsec
                   , template-haskell
                   , blaze-html               >= 0.5
                   , blaze-markup             >= 0.5.1
                   , silently
<<<<<<< HEAD
                   , mtl
                   , fast-logger              >= 2.1
=======
                   , scientific
>>>>>>> 6d3c952e

    exposed-modules: Database.Persist
                     Database.Persist.Quasi

                     Database.Persist.Types
                     Database.Persist.Class
                     Database.Persist.Sql

    other-modules:   Database.Persist.Types.Base
                     Database.Persist.Class.DeleteCascade
                     Database.Persist.Class.PersistEntity
                     Database.Persist.Class.PersistQuery
                     Database.Persist.Class.PersistUnique
                     Database.Persist.Class.PersistConfig
                     Database.Persist.Class.PersistField
                     Database.Persist.Class.PersistStore

                     Database.Persist.Sql.Migration
                     Database.Persist.Sql.Internal
                     Database.Persist.Sql.Types
                     Database.Persist.Sql.Raw
                     Database.Persist.Sql.Run
                     Database.Persist.Sql.Class
                     Database.Persist.Sql.Orphan.PersistQuery
                     Database.Persist.Sql.Orphan.PersistStore
                     Database.Persist.Sql.Orphan.PersistUnique

    ghc-options:     -Wall

test-suite test
    type:          exitcode-stdio-1.0
    main-is:       test/main.hs

    build-depends:   base >= 4 && < 5
                   , hspec >= 1.3
                   , containers
                   , text
                   , unordered-containers
                   , time
                   , bytestring
                   , vector
                   , base64-bytestring
                   , attoparsec
                   , transformers
                   , path-pieces
                   , aeson
                   , resourcet
                   , monad-logger
                   , conduit
                   , monad-control
                   , blaze-html
                   , scientific

    cpp-options: -DTEST

source-repository head
  type:     git
  location: git://github.com/yesodweb/persistent.git<|MERGE_RESOLUTION|>--- conflicted
+++ resolved
@@ -1,9 +1,5 @@
 name:            persistent
-<<<<<<< HEAD
 version:         2.0.0
-=======
-version:         1.3.0.2
->>>>>>> 6d3c952e
 license:         MIT
 license-file:    LICENSE
 author:          Michael Snoyman <michael@snoyman.com>
@@ -47,12 +43,9 @@
                    , blaze-html               >= 0.5
                    , blaze-markup             >= 0.5.1
                    , silently
-<<<<<<< HEAD
                    , mtl
                    , fast-logger              >= 2.1
-=======
                    , scientific
->>>>>>> 6d3c952e
 
     exposed-modules: Database.Persist
                      Database.Persist.Quasi
