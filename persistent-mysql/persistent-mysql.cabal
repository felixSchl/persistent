name:            persistent-mysql
<<<<<<< HEAD
version:         0.9.0.3
=======
version:         1.0.0
>>>>>>> 0d18b594
license:         MIT
license-file:    LICENSE
author:          Felipe Lessa <felipe.lessa@gmail.com>, Michael Snoyman
maintainer:      Felipe Lessa <felipe.lessa@gmail.com>
synopsis:        Backend for the persistent library using MySQL database server.
category:        Database, Yesod
stability:       Stable
cabal-version:   >= 1.6
build-type:      Simple
homepage:        http://www.yesodweb.com/book/persistent
description:
    This package contains a backend for persistent using the
    MySQL database server.  Internally it uses the @mysql-simple@
    and @mysql@ packages in order to access the database.
    .
    This package supports only MySQL 5.1 and above.  However, it
    has been tested only on MySQL 5.5.
    .
    Known problems:
    .
    * This package does not support statements inside other
      statements.

library
    build-depends:   base                  >= 4        && < 5
                   , transformers          >= 0.2.1    && < 0.4
                   , mysql-simple          >= 0.2.2.3  && < 0.3
                   , mysql                 >= 0.1.1.3  && < 0.2
                   , persistent            >= 1.0      && < 1.1
                   , containers            >= 0.2
                   , bytestring            >= 0.9
                   , text                  >= 0.11.0.6 && < 0.12
                   , monad-control         >= 0.2      && < 0.4
                   , aeson                 >= 0.5
                   , conduit               >= 0.5      && < 0.6
    exposed-modules: Database.Persist.MySQL
    ghc-options:     -Wall

source-repository head
  type:     git
  location: git://github.com/yesodweb/persistent.git<|MERGE_RESOLUTION|>--- conflicted
+++ resolved
@@ -1,9 +1,5 @@
 name:            persistent-mysql
-<<<<<<< HEAD
-version:         0.9.0.3
-=======
-version:         1.0.0
->>>>>>> 0d18b594
+version:         1.0.1
 license:         MIT
 license-file:    LICENSE
 author:          Felipe Lessa <felipe.lessa@gmail.com>, Michael Snoyman
