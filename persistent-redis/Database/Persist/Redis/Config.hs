--- conflicted
+++ resolved
@@ -54,11 +54,7 @@
 
 -- | Extracts connection from RedisT monad transformer
 thisConnection :: Monad m => RedisT m R.Connection
-<<<<<<< HEAD
 thisConnection = ask
-=======
-thisConnection = RedisT ask
->>>>>>> 6d3c952e
 
 -- | Run a connection reader function against a Redis configuration
 withRedisConn :: (Monad m, MonadIO m) => RedisConf -> (R.Connection -> m a) -> m a
