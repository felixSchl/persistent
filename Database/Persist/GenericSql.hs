--- conflicted
+++ resolved
@@ -33,14 +33,8 @@
 import Database.Persist.GenericSql.Raw (SqlPersist (..))
 import Control.Monad (liftM, unless)
 import Data.Enumerator (Stream (..), Iteratee (..), Step (..))
-<<<<<<< HEAD
-import Language.Haskell.TH.Syntax hiding (lift)
 import Control.Monad.IO.Control (MonadControlIO)
 import Control.Exception.Control (onException)
-=======
-import Control.Monad.IO.Peel (MonadPeelIO)
-import Control.Exception.Peel (onException)
->>>>>>> 1ec2d332
 import Control.Exception (toException)
 
 type ConnectionPool = Pool Connection
@@ -525,37 +519,4 @@
   where
     go (Left PersistNull) = []
     go (Left x) = [x]
-<<<<<<< HEAD
-    go (Right xs) = filter (/= PersistNull) xs
-
--- | Creates a single function to perform all migrations for the entities
--- defined here. One thing to be aware of is dependencies: if you have entities
--- with foreign references, make sure to place those definitions after the
--- entities they reference.
-mkMigrate :: String -> [EntityDef] -> Q [Dec]
-mkMigrate fun defs = do
-    body' <- body
-    return
-        [ SigD (mkName fun) typ
-        , FunD (mkName fun) [Clause [] (NormalB body') []]
-        ]
-  where
-    typ = ForallT [PlainTV $ mkName "m"]
-            [ ClassP ''MonadControlIO [VarT $ mkName "m"]
-            ]
-            $ ConT ''Migration `AppT` (ConT ''SqlPersist `AppT` VarT (mkName "m"))
-    body :: Q Exp
-    body =
-        case defs of
-            [] -> [|return ()|]
-            _ -> DoE `fmap` mapM toStmt defs
-    toStmt :: EntityDef -> Q Stmt
-    toStmt ed = do
-        let n = entityName ed
-        u <- [|undefined|]
-        m <- [|migrate|]
-        let u' = SigE u $ ConT $ mkName n
-        return $ NoBindS $ m `AppE` u'
-=======
-    go (Right xs) = filter (/= PersistNull) xs
->>>>>>> 1ec2d332
+    go (Right xs) = filter (/= PersistNull) xs