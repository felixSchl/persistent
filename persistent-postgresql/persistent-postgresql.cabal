name:            persistent-postgresql
<<<<<<< HEAD
version:         1.1.0
=======
version:         1.0.3
>>>>>>> 964f34d9
license:         MIT
license-file:    LICENSE
author:          Felipe Lessa, Michael Snoyman <michael@snoyman.com>
maintainer:      Michael Snoyman <michael@snoyman.com>
synopsis:        Backend for the persistent library using postgresql.
description:     Based on the postgresql-simple package
category:        Database, Yesod
stability:       Stable
cabal-version:   >= 1.6
build-type:      Simple
homepage:        http://www.yesodweb.com/book/persistent

library
    build-depends:   base                  >= 4        && < 5
                   , transformers          >= 0.2.1    && < 0.4
                   , postgresql-simple     >= 0.2      && < 0.3
                   , postgresql-libpq      >= 0.6.1    && < 0.9
                   , persistent            >= 1.1      && < 1.2
                   , containers            >= 0.2
                   , bytestring            >= 0.9
                   , text                  >= 0.7      && < 0.12
                   , monad-control         >= 0.2      && < 0.4
                   , time                  >= 1.1
                   , aeson                 >= 0.5
                   , conduit               >= 0.5      && < 0.6
    exposed-modules: Database.Persist.Postgresql
    ghc-options:     -Wall

source-repository head
  type:     git
  location: git://github.com/yesodweb/persistent.git<|MERGE_RESOLUTION|>--- conflicted
+++ resolved
@@ -1,9 +1,5 @@
 name:            persistent-postgresql
-<<<<<<< HEAD
-version:         1.1.0
-=======
-version:         1.0.3
->>>>>>> 964f34d9
+version:         1.1.1
 license:         MIT
 license-file:    LICENSE
 author:          Felipe Lessa, Michael Snoyman <michael@snoyman.com>
